package main

import (
	_ "embed"
	"flag"
	"fmt"
<<<<<<< HEAD
	td2 "github.com/blockpane/tenderduty/v2/td2"
	"golang.org/x/term"
	"log"
	"os"
	"syscall"
=======
	"log"
	"os"

	td2 "github.com/blockpane/tenderduty/v2/td2"
>>>>>>> 9c1efeeb
)

//go:embed example-config.yml
var defaultConfig []byte

func main() {
<<<<<<< HEAD
	var configFile, encryptedFile, stateFile, password string
	var dumpConfig, encryptConfig, decryptConfig bool
	flag.StringVar(&configFile, "f", "config.yml", "configuration file to use, can also be set with the ENV var 'CONFIG'")
	flag.StringVar(&encryptedFile, "encrypted-config", "config.yml.asc", "encrypted config file, only valid with -encrypt or -decrypt flag")
	flag.StringVar(&stateFile, "state", ".tenderduty-state.json", "file for storing state between restarts")
	flag.StringVar(&password, "password", "", "password to use for encrypting/decrypting the config, if unset will prompt, also can use ENV var 'PASSWORD'")
=======
	var configFile, chainConfigDirectory, stateFile string
	var dumpConfig bool
	flag.StringVar(&configFile, "f", "config.yml", "configuration file to use")
	flag.StringVar(&stateFile, "state", ".tenderduty-state.json", "file for storing state between restarts")
	flag.StringVar(&chainConfigDirectory, "cc", "chains.d", "directory containing additional chain specific configurations")
>>>>>>> 9c1efeeb
	flag.BoolVar(&dumpConfig, "example-config", false, "print the an example config.yml and exit")
	flag.BoolVar(&encryptConfig, "encrypt", false, "encrypt the file specified by -f to -encrypted-config")
	flag.BoolVar(&decryptConfig, "decrypt", false, "decrypt the file specified by -encrypted-config to -f")
	flag.Parse()

	if dumpConfig {
		fmt.Println(string(defaultConfig))
		os.Exit(0)
	}

<<<<<<< HEAD
	if configFile == "config.yml" && os.Getenv("CONFIG") != "" {
		configFile = os.Getenv("CONFIG")
	}

	if os.Getenv("PASSWORD") != "" {
		password = os.Getenv("PASSWORD")
	}

	if encryptConfig || decryptConfig {
		if password == "" {
			fmt.Print("Please enter the encryption password: ")
			pass, err := term.ReadPassword(int(syscall.Stdin))
			if err != nil {
				log.Fatal(err)
			}
			fmt.Println("")
			password = string(pass)
			pass = nil
		}

		var e error
		if encryptConfig {
			e = td2.EncryptedConfig(configFile, encryptedFile, password, false)
		} else {
			e = td2.EncryptedConfig(configFile, encryptedFile, password, true)
		}
		if e != nil {
			log.Fatalln(e)
		}
		os.Exit(0)
	}

	err := td2.Run(configFile, stateFile, &password)
=======
	err := td2.Run(configFile, stateFile, chainConfigDirectory)
>>>>>>> 9c1efeeb
	if err != nil {
		log.Println(err.Error(), "... exiting.")
	}
}<|MERGE_RESOLUTION|>--- conflicted
+++ resolved
@@ -4,38 +4,25 @@
 	_ "embed"
 	"flag"
 	"fmt"
-<<<<<<< HEAD
-	td2 "github.com/blockpane/tenderduty/v2/td2"
 	"golang.org/x/term"
 	"log"
 	"os"
 	"syscall"
-=======
-	"log"
-	"os"
 
 	td2 "github.com/blockpane/tenderduty/v2/td2"
->>>>>>> 9c1efeeb
 )
 
 //go:embed example-config.yml
 var defaultConfig []byte
 
 func main() {
-<<<<<<< HEAD
-	var configFile, encryptedFile, stateFile, password string
+	var configFile, chainConfigDirectory, stateFile, encryptedFile, password string
 	var dumpConfig, encryptConfig, decryptConfig bool
 	flag.StringVar(&configFile, "f", "config.yml", "configuration file to use, can also be set with the ENV var 'CONFIG'")
 	flag.StringVar(&encryptedFile, "encrypted-config", "config.yml.asc", "encrypted config file, only valid with -encrypt or -decrypt flag")
-	flag.StringVar(&stateFile, "state", ".tenderduty-state.json", "file for storing state between restarts")
 	flag.StringVar(&password, "password", "", "password to use for encrypting/decrypting the config, if unset will prompt, also can use ENV var 'PASSWORD'")
-=======
-	var configFile, chainConfigDirectory, stateFile string
-	var dumpConfig bool
-	flag.StringVar(&configFile, "f", "config.yml", "configuration file to use")
 	flag.StringVar(&stateFile, "state", ".tenderduty-state.json", "file for storing state between restarts")
 	flag.StringVar(&chainConfigDirectory, "cc", "chains.d", "directory containing additional chain specific configurations")
->>>>>>> 9c1efeeb
 	flag.BoolVar(&dumpConfig, "example-config", false, "print the an example config.yml and exit")
 	flag.BoolVar(&encryptConfig, "encrypt", false, "encrypt the file specified by -f to -encrypted-config")
 	flag.BoolVar(&decryptConfig, "decrypt", false, "decrypt the file specified by -encrypted-config to -f")
@@ -46,7 +33,6 @@
 		os.Exit(0)
 	}
 
-<<<<<<< HEAD
 	if configFile == "config.yml" && os.Getenv("CONFIG") != "" {
 		configFile = os.Getenv("CONFIG")
 	}
@@ -79,10 +65,7 @@
 		os.Exit(0)
 	}
 
-	err := td2.Run(configFile, stateFile, &password)
-=======
-	err := td2.Run(configFile, stateFile, chainConfigDirectory)
->>>>>>> 9c1efeeb
+	err := td2.Run(configFile, stateFile, chainConfigDirectory, &encryptedFile)
 	if err != nil {
 		log.Println(err.Error(), "... exiting.")
 	}
